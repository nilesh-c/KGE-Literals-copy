import numpy as np
import torch
import scipy.spatial.distance
from sklearn.metrics import roc_auc_score
from collections import defaultdict
import scipy.stats as st


def accuracy(y_pred, y_true, thresh=0.5, reverse=False):
    """
    Compute accuracy score.

    Params:
    -------
    y_pred: np.array
        Predicted (Bernoulli) probabilities.

    y_true: np.array, binary
        True (Bernoulli) labels.

    thresh: float, default: 0.5
        Classification threshold.

    reverse: bool, default: False
        If it is True, then classify (y <= thresh) to be 1.
    """
    y = (y_pred >= thresh) if not reverse else (y_pred <= thresh)
    return np.mean(y == y_true)


def auc(y_pred, y_true):
    """
    Compute area under ROC curve score.

    Params:
    -------
    y_pred: np.array
        Predicted (Bernoulli) probabilities.

    y_true: np.array, binary
        True (Bernoulli) labels.
    """
    return roc_auc_score(y_true, y_pred)


def eval_embeddings(model, X_test, n_e, k, n_sample=1000, X_lit_s_ori=None, X_lit_o_ori=None, X_txt_s=None, X_txt_o=None, X_lit_img=None):
    """
    Compute Mean Reciprocal Rank and Hits@k score of embedding model.
    The procedure follows Bordes, et. al., 2011.

    Params:
    -------
    model: kga.Model
        Embedding model to be evaluated.

    X_test: M x 3 matrix, where M is data size
        Contains M test triplets.

    n_e: int
        Number of entities in dataset.

    k: int or list
        Max rank to be considered, i.e. to be used in Hits@k metric.

    n_sample: int, default: 1000
        Number of negative entities to be considered. These n_sample negative
        samples are randomly picked w/o replacement from [0, n_e). Consider
        setting this to get the (fast) approximation of mrr and hits@k.

    X_lit: n_e x n_l matrix
        Matrix containing all literals for all entities.


    Returns:
    --------
    mrr: float
        Mean Reciprocal Rank.

    hitsk: float or list
        Hits@k.
    """
    M = X_test.shape[0]

    X_corr_h = np.copy(X_test)
    X_corr_t = np.copy(X_test)

    N = n_sample+1 if n_sample is not None else n_e+1

    scores_h = np.zeros([M, N])
    scores_t = np.zeros([M, N])

    # Gather scores for correct entities
    if X_lit_s_ori is None and X_lit_o_ori is None:
        y = model.predict(X_test).ravel()
    elif X_lit_img is None and X_txt_s is None and X_txt_o is None:
        y = model.predict(X_test, X_lit_s_ori, X_lit_o_ori)
        y = y.ravel()
    elif X_lit_img is None:
        y = model.predict(X_test, X_lit_s_ori, X_lit_o_ori, X_txt_s, X_txt_o)
        y = y.ravel()        
    else:
        X_lit_s_ori = X_lit[X_test[:, 0]]
        X_lit_o_ori = X_lit[X_test[:, 2]]
        # Image lit
        X_lit_s_img_ori = X_lit_img[X_test[:, 0]]
        X_lit_o_img_ori = X_lit_img[X_test[:, 2]]
        # Text lit
        X_lit_s_txt_ori = X_lit_txt[X_test[:, 0]]
        X_lit_o_txt_ori = X_lit_txt[X_test[:, 2]]

        y = model.predict(X_test, X_lit_s_ori, X_lit_o_ori, X_lit_s_img_ori,
                          X_lit_o_img_ori, X_lit_s_txt_ori, X_lit_o_txt_ori)
        y = y.ravel()

    scores_h[:, 0] = y
    scores_t[:, 0] = y

    if n_sample is not None:
        # Gather scores for some random negative entities
        ents = np.random.choice(np.arange(n_e), size=n_sample, replace=False)
    else:
        ents = np.arange(n_e)

    for i, e in enumerate(ents):
        idx = i+1  # as i == 0 is for correct triplet score

        X_corr_h[:, 0] = e
        X_corr_t[:, 2] = e

        if X_lit_s_ori is None and X_lit_o_ori is None:
            y_h = model.predict(X_corr_h).ravel()
            y_t = model.predict(X_corr_t).ravel()
        elif X_lit_img is None and X_txt_s is None and X_txt_o is None:
            X_lit_s = X_lit_s_ori[X_corr_h[:, 0]]
            X_lit_o = X_lit_o_ori[X_corr_t[:, 2]]
            y_h = model.predict(X_corr_h, X_lit_s, X_lit_o_ori).ravel()
            y_t = model.predict(X_corr_t, X_lit_s_ori, X_lit_o).ravel()
        elif X_lit_img is None:
            X_lit_s = X_lit_s_ori[X_corr_h[:, 0]]
            X_lit_o = X_lit_o_ori[X_corr_t[:, 2]]
            X_lit_s_txt = X_txt_s[X_corr_h[:, 0]]
            X_lit_o_txt = X_txt_o[X_corr_t[:, 2]]

            y_h = model.predict(X_corr_h, X_lit_s, X_lit_o_ori, X_lit_s_txt, X_txt_o).ravel()
            y_t = model.predict(X_corr_t, X_lit_s_ori, X_lit_o, X_txt_s, X_lit_o_txt).ravel()            
             
        else:
            X_lit_s = X_lit[X_corr_h[:, 0]]
            X_lit_o = X_lit[X_corr_t[:, 2]]
            X_lit_s_img = X_lit_img[X_corr_h[:, 0]]
            X_lit_o_img = X_lit_img[X_corr_t[:, 2]]
            X_lit_s_txt = X_lit_txt[X_corr_h[:, 0]]
            X_lit_o_txt = X_lit_txt[X_corr_t[:, 2]]

            y_h = model.predict(X_corr_h, X_lit_s, X_lit_o_ori,
                                X_lit_s_img, X_lit_o_img_ori,
                                X_lit_s_txt, X_lit_o_txt_ori).ravel()
            y_t = model.predict(X_corr_t, X_lit_s_ori, X_lit_o,
                                X_lit_s_img_ori, X_lit_o_img,
                                X_lit_s_txt_ori, X_lit_o_txt).ravel()

        scores_h[:, idx] = y_h
        scores_t[:, idx] = y_t

    ranks_h = np.array([st.rankdata(s)[0] for s in scores_h])
    ranks_t = np.array([st.rankdata(s)[0] for s in scores_t])

    # Mean rank
    mr = (np.mean(ranks_h) + np.mean(ranks_t)) / 2

    # Mean reciprocal rank
    mrr = (np.mean(1/ranks_h) + np.mean(1/ranks_t)) / 2

    # Hits@k
    if isinstance(k, list):
        hitsk = [(np.mean(ranks_h <= r) + np.mean(ranks_t <= r)) / 2 for r in k]
    else:
        hitsk = (np.mean(ranks_h <= k) + np.mean(ranks_t <= k)) / 2

    return mr, mrr, hitsk


<<<<<<< HEAD
def eval_embeddings_vertical(model, X_test, n_e, k, filter_h=None, filter_t=None, n_sample=100):
=======
def eval_embeddings_vertical(model, X_test, n_e, k, n_sample=100, X_lit_s_ori=None, X_lit_o_ori=None, X_lit_img=None, X_lit_txt=None):
>>>>>>> 4728498f
    M = X_test.shape[0]

    if n_sample is not None:
        sample_idxs = np.random.randint(M, size=n_sample)
    else:
        sample_idxs = np.arange(M)

    ranks_h = np.zeros(sample_idxs.shape[0], dtype=int)
    ranks_t = np.zeros(sample_idxs.shape[0], dtype=int)

    for i, idx in enumerate(sample_idxs):
        x = X_test[idx]
        h, t = int(x[0]), int(x[2])

        x = x.reshape(1, -1)
        y_h, y_t = model.predict_all(x)

        # Filtered setting
        y_h, y_t = y_h.data, y_t.data
        true_h, true_t = y_h[h], y_t[t]

        if filter_h is not None:
            y_h[filter_h[idx]] = np.inf

        if filter_t is not None:
            y_t[filter_t[idx]] = np.inf

        y_h[h] = true_h
        y_t[t] = true_t

        # Do ranking
        _, ranking_h = torch.sort(y_h)
        _, ranking_t = torch.sort(y_t)

        ranks_h[i] = int((ranking_h == h).nonzero()) + 1
        ranks_t[i] = int((ranking_t == t).nonzero()) + 1

    # Mean rank
    mr = (np.mean(ranks_h) + np.mean(ranks_t)) / 2

    # Mean reciprocal rank
    mrr = (np.mean(1/ranks_h) + np.mean(1/ranks_t)) / 2

    # Hits@k
    if isinstance(k, list):
        hitsk = [(np.mean(ranks_h <= r) + np.mean(ranks_t <= r)) / 2 for r in k]
    else:
        hitsk = (np.mean(ranks_h <= k) + np.mean(ranks_t <= k)) / 2

    return mr, mrr, hitsk


def eval_embeddings_rel(model, X_test, n_r, k, X_lit_s=None, X_lit_o=None, X_lit_img=None, X_lit_txt=None):
    """
    Compute Mean Reciprocal Rank and Hits@k score of embedding model by ranking
    relations. The procedure follows Bordes, et. al., 2011.

    Params:
    -------
    model: kga.Model
        Embedding model to be evaluated.

    X_test: M x 3 matrix, where M is data size
        Contains M test triplets.

    n_e: int
        Number of entities in dataset.

    k: int or list
        Max rank to be considered, i.e. to be used in Hits@k metric.

    X_lit_s: M x n_l_s matrix
        Matrix containing all literals for test subjects.

    X_lit_o: M x n_l_o matrix
        Matrix containing all literals for test objects.


    Returns:
    --------
    mrr: float
        Mean Reciprocal Rank.

    hitsk: float or list
        Hits@k.
    """
    M = X_test.shape[0]

    X_corr_r = np.copy(X_test)
    scores_r = np.zeros([M, n_r])

    # Gather scores for correct entities
    if X_lit_s is None or X_lit_o is None:
        y = model.predict(X_test).ravel()
    elif X_lit_img is None and X_lit_txt is None:
        y = model.predict(X_test, X_lit_s, X_lit_o).ravel()
    else:
        y = model.predict(X_test, X_lit_s, X_lit_o, X_lit_img, X_lit_txt).ravel()

    scores_r[:, 0] = y

    for i, r in enumerate(np.arange(5)):  # [0 ... 4]
        X_corr_r[:, 1] = r

        if X_lit_s is None or X_lit_o is None:
            y_r = model.predict(X_corr_r).ravel()
        elif X_lit_img is None and X_lit_txt is None:
            y_r = model.predict(X_corr_r, X_lit_s, X_lit_o).ravel()
        else:
            y_r = model.predict(X_corr_r, X_lit_s, X_lit_o, X_lit_img, X_lit_txt).ravel()

        scores_r[:, i] = y_r

    ranks_r = np.array(
        [st.rankdata(s)[r] for s, r in zip(scores_r, X_test[:, 1])]
    )

    # Mean rank
    mr = np.mean(ranks_r)

    # Mean reciprocal rank
    mrr = np.mean(1/ranks_r)

    # Hits@k
    if isinstance(k, list):
        hitsk = [np.mean(ranks_r <= r) for r in k]
    else:
        hitsk = np.mean(ranks_r <= k)

    return mr, mrr, hitsk


def entity_nn(model, n=10, k=5, idx2ent=None):
    """
    Compute nearest neighbours of all entities embeddings of a model.

    Params:
    -------
    model: instance of kga.Model

    n: int, default: 10
        Number of (random) entities to be queried.

    k: int, default: 5
        Number of nearest neighbours.

    idx2ent: dict, default: None
        Lookup dictionary to translate entity indices. If this is None, then
        output the indices matrix instead.
    """
    try:
        emb = model.emb_E.weight.data.numpy()  # m x k
    except:
        emb = model.emb_E.cpu().weight.data.numpy()

    idxs = np.random.randint(emb.shape[0], size=n)
    res = emb[idxs, :]  # n x k

    mat = scipy.spatial.distance.cdist(res, emb, metric='euclidean')  # n x m
    nn = np.argsort(mat, axis=1)[:, :k]  # gather k-bests indexes

    if idx2ent is None:
        return nn

    nn_dict = defaultdict(dict)

    for i, e in enumerate(idxs):
        for j in nn[i]:
            k = idx2ent[e]
            l = idx2ent[j]
            nn_dict[k][l] = mat[i, j]

    return dict(nn_dict)


def relation_nn(model, n=10, k=5, idx2rel=None):
    """
    Compute nearest neighbours of all relations embeddings of a model.

    Params:
    -------
    model: instance of kga.Model

    n: int, default: 10
        Number of (random) relations to be queried.

    k: int, default: 5
        Number of nearest neighbours.

    idx2rel: dict, default: None
        Lookup dictionary to translate relation indices. If this is None, then
        output the indices matrix instead.
    """
    try:
        emb = model.emb_R.weight.data.numpy()  # m x k
    except:
        emb = model.emb_R.cpu().weight.data.numpy()

    idxs = np.random.randint(emb.shape[0], size=n)
    res = emb[idxs, :]  # n x k

    mat = scipy.spatial.distance.cdist(res, emb, metric='euclidean')  # n x m
    nn = np.argsort(mat, axis=1)[:, :k]  # gather k-bests indexes

    if idx2rel is None:
        return nn

    nn_dict = defaultdict(dict)

    for i, e in enumerate(idxs):
        for j in nn[i]:
            k = idx2rel[e]
            l = idx2rel[j]
            nn_dict[k][l] = mat[i, j]

    return dict(nn_dict)<|MERGE_RESOLUTION|>--- conflicted
+++ resolved
@@ -97,7 +97,7 @@
         y = y.ravel()
     elif X_lit_img is None:
         y = model.predict(X_test, X_lit_s_ori, X_lit_o_ori, X_txt_s, X_txt_o)
-        y = y.ravel()        
+        y = y.ravel()
     else:
         X_lit_s_ori = X_lit[X_test[:, 0]]
         X_lit_o_ori = X_lit[X_test[:, 2]]
@@ -142,8 +142,8 @@
             X_lit_o_txt = X_txt_o[X_corr_t[:, 2]]
 
             y_h = model.predict(X_corr_h, X_lit_s, X_lit_o_ori, X_lit_s_txt, X_txt_o).ravel()
-            y_t = model.predict(X_corr_t, X_lit_s_ori, X_lit_o, X_txt_s, X_lit_o_txt).ravel()            
-             
+            y_t = model.predict(X_corr_t, X_lit_s_ori, X_lit_o, X_txt_s, X_lit_o_txt).ravel()
+
         else:
             X_lit_s = X_lit[X_corr_h[:, 0]]
             X_lit_o = X_lit[X_corr_t[:, 2]]
@@ -180,11 +180,7 @@
     return mr, mrr, hitsk
 
 
-<<<<<<< HEAD
 def eval_embeddings_vertical(model, X_test, n_e, k, filter_h=None, filter_t=None, n_sample=100):
-=======
-def eval_embeddings_vertical(model, X_test, n_e, k, n_sample=100, X_lit_s_ori=None, X_lit_o_ori=None, X_lit_img=None, X_lit_txt=None):
->>>>>>> 4728498f
     M = X_test.shape[0]
 
     if n_sample is not None:
